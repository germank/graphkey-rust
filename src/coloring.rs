use std::collections::HashMap;
use std::collections::HashSet;
use std::collections::BinaryHeap;
use std::cmp::Reverse;

use petgraph::Undirected;
use petgraph::graph::{NodeIndex, UnGraph, Graph};

use std::cmp::Ordering;

/// A `Color` is a subset of graph nodes.
///
/// Example : Cell{ color : 0, members : { 0, 1, 2 } }

#[derive(Debug, Clone)]
struct Cell {
    color : usize,
    members : HashSet<usize>,
}

/// A `Colouring` is a set of colors covering the graph.
///
/// It is used through the algorithm to characterize the set of distincts nodes
/// More precisely, two nodes u and v are of the same color if they cannot be
/// distinguished by their properties (e.g. neighbor count) and by the
/// hypothesis made so far.
/// 
/// At the start of the algorithm, all nodes are colored with the same color.
/// 
/// size : node count of the graph
/// cells[k] : k-th Cell object
/// color_cell[c] : pointer to the cell of color c
/// node_cell[n] : pointer to the cell of the node n
/// node_color[n] = color of the node n
/// 

#[derive(Clone)]
pub struct Colouring {
    size : usize,
    cells : Vec<Cell>,
    color_cell : HashMap<usize, usize>, 
    node_cell : Vec<usize>,
    node_color : Vec<usize>,
}

impl Colouring {
    
    /// Create ne new uniform colouring of a graph.
    pub fn new<N, E>(g : &UnGraph<N, E>) -> Colouring {

        let size = g.node_count();
        let cell_0 = Cell { color: 0, members : HashSet::from_iter(0..size) };
        
        Colouring {
            size : size,
            cells: vec![ cell_0 ],
            color_cell: HashMap::from([ (0, 0) ]),
            node_cell : vec![ 0 ; size ],
            node_color : vec![ 0; size ],
        }
    }

    /// Checks if the colouring is discrete, i.e. each color is associated to
    /// a single node
    pub fn is_discrete(&self) -> bool {
        return self.cells.len() == self.size;
    }

    pub fn get_cell_count(&self) -> usize {
        return self.cells.len();
    }

    /// TODO : delete
    pub fn get_cell_members(&self, idx : usize) -> Vec<usize> {
        return self.cells[idx].members.iter().map(|x| *x ).collect()
    }

    /// TODO : delete
    pub fn print_cells(&self) {
        for i in 0..self.cells.len() { 
            print!(" ({})-{:?}", self.cells[i].color, self.cells[i].members);
        }
    }

    /// TODO : delete
    pub fn print_cells_debug(&self) {        

        println!("Cells : ");
        for i in 0..self.cells.len() { 
            print!("Cell {} (color = {}): ", i,  self.cells[i].color);
            println!("{:?}", self.cells[i].members);
        }
        println!("");
        
        println!("Cells by colors : ");
        for (k, c) in self.color_cell.iter() {
            println!("Cell of color {} (color = {}): ", k,  self.cells[*c].color);
        }
        println!("{:?}", self.node_color);
        println!("");

        println!("Node colors : ");
        println!("{:?}", self.node_color);
        println!("");

        println!("Node cells : ");
        for (i, c) in self.node_cell.iter().enumerate() {
            println!("Node {} : color {}", i, self.cells[*c].color);
        }

        println!("");
        println!("");
        
    }

    /// Individualize the node n in the cell of index cell_idx
    /// 
    /// Returns the color of the newly created cell
    pub fn individualize(&mut self, cell_idx : usize, node : usize) -> usize {
        
        // check if the len of the cell is > 1
        assert!(1 < self.cells[cell_idx].members.len());

        let new_cell_index = self.cells.len();

        let old_color = self.cells[cell_idx].color;
        let new_cell = Cell{ 
            color : old_color, 
            members : HashSet::from([node])
        };

        // Edit the old cell
        {
            let mut old_cell = &mut self.cells[cell_idx];
            old_cell.members.remove(&node);
            old_cell.color = old_color+1;
            for u in old_cell.members.iter() {
                self.node_color[*u] = old_color + 1;
            }
        }
        
        // Edit self.cells
        self.cells.push(new_cell);

        // Edit self.color_cell
        if let Some(old_cell_index) = self.color_cell.remove(&old_color) {
            self.color_cell.insert(old_color+1, old_cell_index);
        }
        self.color_cell.insert(old_color, new_cell_index);

        // Edit self.node_cell
        self.node_cell[node] = new_cell_index;

        return old_color+1;

    }

    /// Split the cell into two cells, such that the first one contains
    /// the nodes in new_members
    pub fn split_cell(&mut self, cell_idx : usize, new_members : Vec<usize>) -> usize {
        
<<<<<<< HEAD
        let old_color = (*self.cells[cell_idx]).borrow().color;
=======
        let old_color = self.cells[cell_idx].color;
>>>>>>> 658297fc
        let new_color = old_color + new_members.len();
        let new_cell_index = self.cells.len();

        // Generate the new cell
        let new_cell = Cell{ 
            color : old_color, 
            members : HashSet::from_iter(new_members.clone())
        };

        // Edit the old cell
        {
            let mut old_cell = &mut self.cells[cell_idx];

            for u in new_members.iter() {
                old_cell.members.remove(&u);
            }

            let new_color = old_cell.color + new_members.len();
            old_cell.color = new_color; 

            for u in old_cell.members.iter() {
                self.node_color[*u] = new_color;
            }
        }

        // Edit self.cells
        self.cells.push(new_cell);

        // Edit self.cell_color
        if let Some(v) = self.color_cell.remove(&old_color) {
            self.color_cell.insert(new_color, v);
        }
        self.color_cell.insert(old_color, new_cell_index);

        // Edit self.node_cell
        for u in new_members {
            self.node_cell[u] = new_cell_index;
        }

        return new_color
    }

    /// Refine a Colouring according to the graph g.
    /// 
    /// This function is implemented in an isomorhpic-invariant way, i.e. for
    /// any permutation P of [1..N], any graph G and any coulouring C, we have 
    /// P(C).refine( P(G) ) == P( C.refine(G) )
    /// 
    /// For more deatails, see https://doi.org/10.1016/j.jsc.2013.09.003
    /// 
    pub fn refine<N, E>(&mut self, g : &UnGraph<N, E>) -> Vec<usize>
    {
    
<<<<<<< HEAD
    if self.is_discrete() {
        return vec![];
    }
=======
        if self.is_discrete() {
            return vec![];
        }
>>>>>>> 658297fc

        let mut trace = Vec::new();

        // Uncounted_colors = set of colors to handle, updated during the main loop.
        // A heap is used so that the colors are explored in a deterministic order.
        // The elements in the heap are in reversed order in order to minimize the Trace
        // TODO : For now, all cells are added. Later, start only with the newly generated color, passed as argument
        // CANDO : benchmark with non-reversed elements
        let mut uncounted_colors = BinaryHeap::new();
        for (k, _) in self.color_cell.iter() {
            uncounted_colors.push(Reverse(*k));
        }

        loop {
            
            let studied_color = uncounted_colors.pop();

            // break condition            
            if studied_color == None { break; }
            let Reverse(studied_color) = studied_color.unwrap();
            
            // remove potential duplicates
            loop {
                if let Some(_next) = uncounted_colors.peek() {
                    if _next.0 == studied_color {
                        uncounted_colors.pop();
                    } else {
                        break;
                    }
                } else {
                    break;
                }
            } 

            // degrees[n] = # of connections between node n and studied_cell
            // visited_cells keeps the set of cells visited while iteration 
            let mut degrees : HashMap<usize, usize> = HashMap::new();       
            let mut visited_cells : HashSet<usize> = HashSet::new();        

            // Fill the degree map
            // In brackets in order to drom the Cell after iteration
            {
                let studied_cell = &self.cells[*self.color_cell.get(&studied_color).unwrap()];
                for u in studied_cell.members.iter() {
                    for v in g.neighbors( NodeIndex::new(*u) ) {
                        degrees.entry(v.index()).and_modify(|counter| *counter += 1).or_insert(1);
                        visited_cells.insert(self.node_color[v.index()]);
                    }
                }
            }
            
            // For each visited cell (iter in order of color)
            let mut visited_cells : Vec<usize> = visited_cells.into_iter().collect();
            visited_cells.sort();

            for _color in visited_cells {
                
                let _cell_idx = *self.color_cell.get(&_color).unwrap();

                // Do not process if cell is singleton                
                if self.cells[_cell_idx].members.len() == 1 {
                    continue;
                }

                // Get cell subset according to degree


                let mut splits : HashMap<usize, Vec<usize>> = HashMap::new();

                {
                    let c1 = &self.cells[_cell_idx];
                    
                    for u in c1.members.iter() {
                        
                        let _d = match degrees.get(u) {
                            None => { 0 },
                            Some(n) => { *n }
                        };

                        if let Some(m) = splits.get_mut(&_d) { 
                            m.push(*u);
                        } else {
                            splits.insert(_d, vec![*u] );
                        }
                    }
                }
                

                // Do not split the cell if no degree difference
                if splits.len() == 1 { continue; }

                // Get the list of different degrees                
                let mut splits_degrees : Vec<usize> = Vec::with_capacity(splits.len());
                for (_d, _) in splits.iter() { splits_degrees.push(*_d); }
                splits_degrees.sort();
                let last_degree = splits_degrees.pop().unwrap();

                // Split cell according to degree (splits are made with increasing degrees)
                for _d in splits_degrees {
    
                    // Split cell
                    let h = splits.remove(&_d).unwrap();
                    // let h_len = h.len();
                    let new_color = self.split_cell(_cell_idx, h);
                    
                    // Add new cell to uncounted
                    uncounted_colors.push(Reverse(new_color));    
                    
                    // update trace
                    trace.push(new_color);
                }

                // Add the last cell to uncounted
                {
                    let h = splits.remove(&last_degree).unwrap();
                    if h.len() > 1 {
                        let new_c = self.cells[_cell_idx].color;
                        uncounted_colors.push(Reverse(new_c));    
                    }
                }
            } 
        }

        return trace;
    }

    //
    // Cell selection
    // TODO

    pub fn select_cell_v1(&self) -> usize {
        
        for i in 0..self.cells.len() {
            if self.cells[i].members.len() > 1 {
                return i;
            }
        }
        
        panic!("select_cell called on a discrete coloring");
    }

    /// Generate the desriptor associated to the colouring
    pub fn compute_graph_from_discrete(&self, g : &Graph<usize, (), Undirected>) -> Graph<usize, (), Undirected> {

        assert!(self.is_discrete());

        let edges : Vec<(usize, usize)> = g.edge_indices()
            .map(|e| { 
                let (u, v) = g.edge_endpoints(e).unwrap();
                (self.node_color[u.index()] , self.node_color[v.index()])
            })
            .collect();
        
        let mut g = UnGraph::<usize, ()>::new_undirected();
        
        g.reserve_nodes(self.size);
        (0..self.size).for_each(|_| { g.add_node(1); });
        
        g.reserve_edges(edges.len());
        edges.into_iter().for_each(|(u, v)| { g.add_edge(NodeIndex::new(u), NodeIndex::new(v), ()); });
        
        return g
    }
}










 


/// K-dim coloring (see TODO)
#[derive(Debug, Eq, Clone)]
pub struct Kdim (usize, Vec<usize>);

impl Kdim {
    pub fn new(u : usize, v : Vec<usize>) -> Kdim {
        Kdim(u, v)
    }
}


impl Ord for Kdim {
    fn cmp(&self, other: &Self) -> Ordering {
        if self.0 > other.0 { return Ordering::Greater; }
        if self.0 < other.0 { return Ordering::Less; }
        return self.1.cmp(&other.1).reverse();
    }
}

impl PartialOrd for Kdim {
    fn partial_cmp(&self, other: &Self) -> Option<Ordering> {
        Some(self.cmp(other))
    }
}

impl PartialEq for Kdim {
    fn eq(&self, other: &Self) -> bool {
        if self.0 != other.0 {
            return false
        }
        return self.1 == other.1;
    }
}





<|MERGE_RESOLUTION|>--- conflicted
+++ resolved
@@ -159,11 +159,7 @@
     /// the nodes in new_members
     pub fn split_cell(&mut self, cell_idx : usize, new_members : Vec<usize>) -> usize {
         
-<<<<<<< HEAD
-        let old_color = (*self.cells[cell_idx]).borrow().color;
-=======
         let old_color = self.cells[cell_idx].color;
->>>>>>> 658297fc
         let new_color = old_color + new_members.len();
         let new_cell_index = self.cells.len();
 
@@ -216,16 +212,9 @@
     /// 
     pub fn refine<N, E>(&mut self, g : &UnGraph<N, E>) -> Vec<usize>
     {
-    
-<<<<<<< HEAD
-    if self.is_discrete() {
-        return vec![];
-    }
-=======
         if self.is_discrete() {
             return vec![];
         }
->>>>>>> 658297fc
 
         let mut trace = Vec::new();
 
@@ -380,7 +369,7 @@
             .collect();
         
         let mut g = UnGraph::<usize, ()>::new_undirected();
-        
+         
         g.reserve_nodes(self.size);
         (0..self.size).for_each(|_| { g.add_node(1); });
         
