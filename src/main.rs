--- conflicted
+++ resolved
@@ -15,11 +15,7 @@
     env::set_var("RUST_BACKTRACE", "1");
 
     // let g1 = gen_test_graph();
-<<<<<<< HEAD
-    let g1 = generate_random_graph(1000, 0.1);
-=======
-    let g1 = generate_random_graph(3000, 0.1);
->>>>>>> 658297fc
+    let g1 = generate_random_graph(100, 0.1);
     let g2 = generate_permutated_graph(&g1);
 
     let start = Instant::now();
@@ -29,37 +25,11 @@
     let duration_graphkey = start.elapsed();
 
     let start = Instant::now();
-    let _ = key1 == key2;
-    let duration_check = start.elapsed();
-
-    let start = Instant::now();
     let are_isomorphic_petgraph = is_isomorphic(&g1, &g2);
     let duration_petgraph = start.elapsed();
 
     println!("Isomorphis check with petgraph : {} ({:?})", are_isomorphic_petgraph, duration_petgraph);
     println!("Isomorphis check with graphkey : {} ({:?})", are_isomorphic_graphkey, duration_graphkey);
-    println!("Check of key1 == key2 ({:?})", duration_check);
-    println!("Len(key) = {}", key1.get_descriptor().len());
-
-<<<<<<< HEAD
-    let g1 = generate_random_graph(5000, 0.1);
-    let g2 = generate_random_graph(5000, 0.1);
-=======
-    let g1 = generate_random_graph(1000, 0.1);
-    let g2 = generate_random_graph(1000, 0.1);
->>>>>>> 658297fc
-    let g3 = generate_permutated_graph(&g1);
-    let g4 = generate_permutated_graph(&g2);
-
-    let mut m = HashSet::new();
-
-    m.insert(GraphKey::new(&g1));
-    m.insert(GraphKey::new(&g2));
-    m.insert(GraphKey::new(&g3));
-    m.insert(GraphKey::new(&g4));
-
-    println!("m.len() = {}", m.len());
-
 }
 
 #[allow(dead_code)]
@@ -85,7 +55,7 @@
 
     let mut g = UnGraph::<usize, ()>::new_undirected();
         
-    g.reserve_nodes(n);
+    g.reserve_nodes(n); 
     (0..n).for_each(|i| { g.add_node(i); });
     
     for i in 0..n {
